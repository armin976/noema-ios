import SwiftUI

@main
struct NoemaApp: App {
    @UIApplicationDelegateAdaptor(AppDelegate.self) var appDelegate
    @StateObject private var appEnvironment = AppEnvironment()
    private var inspectorController: InspectorController { appEnvironment.inspectorController }

    var body: some Scene {
        WindowGroup {
            MainShell()
                .environmentObject(appEnvironment.experience)
                .environmentObject(appEnvironment.chatVM)
                .environmentObject(appEnvironment.modelManager)
                .environmentObject(appEnvironment.datasetManager)
                .environmentObject(appEnvironment.downloadController)
                .environmentObject(appEnvironment.tabRouter)
                .environmentObject(inspectorController)
                .preferredColorScheme(appEnvironment.preferredColorScheme)
        }
        .commands {
            KeyboardShortcutCommands(experience: appEnvironment.experience)
            InspectorCommands(inspectorController: inspectorController)
#if DEBUG
<<<<<<< HEAD
            DebugCommands(inspectorController: inspectorController)
=======
            DebugCommands()
            DebugChatCommand()
>>>>>>> 4df45ea1
#endif
        }
    }
}<|MERGE_RESOLUTION|>--- conflicted
+++ resolved
@@ -22,12 +22,12 @@
             KeyboardShortcutCommands(experience: appEnvironment.experience)
             InspectorCommands(inspectorController: inspectorController)
 #if DEBUG
-<<<<<<< HEAD
+
             DebugCommands(inspectorController: inspectorController)
-=======
+
             DebugCommands()
             DebugChatCommand()
->>>>>>> 4df45ea1
+
 #endif
         }
     }
