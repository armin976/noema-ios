--- conflicted
+++ resolved
@@ -142,7 +142,7 @@
     }
 }
 
-<<<<<<< HEAD
+
 extension PythonResult {
     func toExecuteResult() -> PythonExecuteResult {
         PythonExecuteResult(
@@ -151,7 +151,7 @@
             tables: tables.map { $0.base64EncodedString() },
             images: images.map { $0.base64EncodedString() }
         )
-=======
+
 extension PythonExecuteTool: InspectorPythonExecutionHandling {
     func runPython(code: String, fileIDs: [String], timeoutMs: Int, force: Bool) async throws -> InspectorPythonExecutionResult {
         var payload: [String: Any] = [
@@ -166,7 +166,7 @@
         let resultData = try await call(args: data)
         let result = try JSONDecoder().decode(PythonExecuteResult.self, from: resultData)
         return InspectorPythonExecutionResult(stdout: result.stdout)
->>>>>>> 097e7117
+main
     }
 }
 
